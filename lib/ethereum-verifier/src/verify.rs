--- conflicted
+++ resolved
@@ -406,14 +406,10 @@
     //     .into()
     // }
 
-<<<<<<< HEAD
+    #[allow(dead_code)] // will thisbe used anywhere?
     fn do_validate_light_client_update(
         header: Header<Minimal>,
     ) -> Result<(), ValidateLightClientError> {
-=======
-    #[allow(dead_code)] // will thisbe used anywhere?
-    fn do_validate_light_client_update(header: Header<Minimal>) -> Result<(), Error> {
->>>>>>> 80cff6d4
         let genesis_validators_root: H256 = hex::decode(GENESIS_VALIDATORS_ROOT)
             .unwrap()
             .try_into()
